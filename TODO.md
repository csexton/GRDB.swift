--- conflicted
+++ resolved
@@ -1,20 +1,10 @@
 - [ ] #2: this commit may be how stephencelis fixed it: https://github.com/stephencelis/SQLite.swift/commit/8f64e357c3a6668c5f011c91ba33be3e8d4b88d0
-<<<<<<< HEAD
-- [ ] Use @warn_unused_result where applicable
-=======
->>>>>>> dd33b844
 - [ ] Study SQLCipher
 - [ ] Study custom SQL functions
 - [ ] Study custom collations
 - [ ] `IN (?)` sql snippet, with an array argument.
-<<<<<<< HEAD
-- [ ] Database.lastInsertedRowID (and criticize DatabaseChanges)
-- [ ] Investigate the invalidation of RowSequence by storing a weak reference to the SelectStatement. The idea being that when the statement is nil, the sequence is invalid.
-- [ ] The insertedRowID argument of TransactionCompletionCallback looks odd, and ad-hoc. Could we replace it with a flag that says whether the transaction is implicit or not, so that the callback would call database.insertedRowID if it needs it?
+- [ ] The insertedRowID argument of TransactionCompletionCallback looks odd, and ad-hoc. Could we replace it with a flag that says whether the transaction is implicit or not, so that the callback would call db.lastInsertedRowID if it needs it?
 - [ ] How could Record use TransactionCompletionCallback in its insert, update, save and delete methods? Beware that retaining record until the transaction completion is not an option, since it would be a memory problem.
-=======
-- [ ] Investigate the invalidation of RowSequence.
->>>>>>> dd33b844
 
 
 Not sure:
